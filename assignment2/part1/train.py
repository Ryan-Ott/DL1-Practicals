--- conflicted
+++ resolved
@@ -21,14 +21,9 @@
 import torch.nn.functional as F
 import torch.utils.data as data
 import torchvision.models as models
-<<<<<<< HEAD
 import wandb  # TODO: REMOVE ME!!!
 from tqdm import tqdm  # TODO: REMOVE ME!!!
-from cifar100_utils import get_train_validation_set, get_test_set
-=======
-
 from cifar100_utils import get_train_validation_set, get_test_set, set_dataset
->>>>>>> 3ca06792
 
 def set_seed(seed):
     """
